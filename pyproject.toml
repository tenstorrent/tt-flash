--- conflicted
+++ resolved
@@ -24,13 +24,8 @@
   "Programming Language :: Python :: 3 :: Only",
 ]
 dependencies = [
-<<<<<<< HEAD
   "pyyaml == 6.0.2",
-  "pyluwen @ git+https://github.com/tenstorrent/luwen.git@v0.6.4#subdirectory=crates/pyluwen",
-=======
-  "pyyaml == 6.0.1",
   "pyluwen @ git+https://github.com/tenstorrent/luwen.git@v0.7.5#subdirectory=crates/pyluwen",
->>>>>>> 36ea12f9
   "tabulate == 0.9.0",
   "tomli == 2.0.1; python_version < '3.11'",
 
